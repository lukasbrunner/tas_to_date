#!/usr/bin/env python3
# -*- coding: utf-8 -*-

"""
(c) by Lukas Brunner under a MIT License (https://mit-license.org)

Authors:
- Lukas Brunner || lukas.brunner@env.ethz.ch

Abstract: A collection of plotting functions.
"""
import os
from datetime import datetime
from typing import List, Tuple

import matplotlib.image as mpimg
import matplotlib.pyplot as plt
import numpy as np
import xarray as xr
from matplotlib.offsetbox import AnnotationBbox, OffsetImage

map_names = {
    "global": "Global",
    "global-land": "Global (Land)",
    "europe-land": "in Europa (Land)",
    "europe": "in Europa",
    "wce-land": "in Zentraleuropa",
    "austria": "in Österreich",
}

map_names_en = {
    "global": "global",
    "global-land": "global (land)",
    "europe-land": "in Europe (land)",
    "europe": "in Europe",
    "wce-land": "in Central Europe",
    "austria": "in Austria",
}

current_path = os.path.dirname(os.path.abspath(__file__))


def plot_base(
    ax: plt.Axes,
    ds: xr.DataArray,
    mean: bool = False,
    median: bool = True,
    q_ranges: List[Tuple[float, float]] = [
        (0.0, 1.0),
        (0.1, 0.9),
        (0.2, 0.8),
        (0.3, 0.7),
        (0.4, 0.6),
    ],
    record: bool = True,
    german: bool = True,
    annotate: bool = True,
) -> tuple:
    """Plot background shading and basic axis."""
    if mean and median:
        raise ValueError('Only one of "median" and "mean" can be True')

    cummean = bool(ds.attrs.get("cummean", False))
    year = ds.attrs["year"]
    region = ds.attrs["region"]
    last_doy = ds.attrs["last_doy"]
    doys = ds["dayofyear"].values

    for q1, q2 in q_ranges:
        hh = ax.fill_between(
            doys,
            ds["tas_base"].quantile(q1, "year"),
            ds["tas_base"].quantile(q2, "year"),
            facecolor="k",
            edgecolor="none",
            alpha=0.1,
        )

    if mean:
        [h2] = ax.plot(doys, ds["tas_base"].mean("year"), color="k", lw=0.5)
        hh = (hh, h2)
    if median:
        [h2] = ax.plot(doys, ds["tas_base"].median("year"), color="k", lw=0.5)
        hh = (hh, h2)

    ax.set_xlim(doys[0], doys[-1])
    ax.set_xticks([1, 60, 121, 182, 243, 304, 365])
    ax.set_yticks(ax.get_yticks())
    ax.set_yticklabels(
        [int(ll) if float(ll).is_integer() else ll for ll in ax.get_yticks()]
    )
    ax.yaxis.set_ticks_position("both")
    if german:
        ax.set_ylabel("Temperatur ($^\\circ$C)")
        ax.set_xticklabels(
            ["1. Jän.", "1. März", "1. Mai", "1. Jul.", "1. Sep", "1. Nov.", "31. Dez."]
        )
        if year is not None and last_doy is not None and region is not None:
            date = datetime.strptime(f"{year}-{last_doy}", "%Y-%j").strftime("%d.%m.%Y")
            if cummean:
                ax.set_title(
                    "Kumulative Mitteltemperatur {} bis {}".format(
                        map_names[region], date
                    )
                )
            else:
                ax.set_title(
                    "Tagesmitteltemperatur {} bis {}".format(map_names[region], date)
                )
        if cummean:
            ax.text(
                0.99,
                0.4,
                "\n".join(
                    [
                        "\\textbf{Kumulative Mitteltemperatur}",
                        "Mittlere Temperatur vom 1. Jännner",
                        "bis zum angegebenen Tag",
                    ]
                ),
                ha="right",
                va="top",
                fontsize="small",
                transform=ax.transAxes,
            )
    else:
        ax.set_ylabel("Temperature ($^\\circ$C)")
        ax.set_xticklabels(
            ["1. Jan.", "1. Mar.", "1. May", "1. Jul.", "1. Sep", "1. Nov.", "31. Dec."]
        )
        if year is not None and last_doy is not None and region is not None:
            date = datetime.strptime(f"{year}-{last_doy}", "%Y-%j").strftime("%d.%m.%Y")
            if cummean:
                ax.set_title(
                    "Cumulative mean temperature {} to {}".format(
                        map_names_en[region], date
                    )
                )
            else:
                ax.set_title(
                    "Daily mean temperature {} to {}".format(map_names_en[region], date)
                )
        if cummean:
            ax.text(
                0.99,
                0.4,
                "\n".join(
                    [
                        "\\textbf{Cumulative mean temperature}",
                        "Mean temperature from January 1$^\\textnormal{st}$",
                        "until the indicated day",
                    ]
                ),
                ha="right",
                va="top",
                fontsize="small",
                transform=ax.transAxes,
            )
    if annotate:
        annotate_shading(ax, ds["tas_base"], german)

    return hh


def plot_target(
    ax: plt.Axes,
    ds: xr.Dataset,
    show_record: Tuple[bool, str] = "always",
    show_exceedance: float = 1.,
    show_rank: bool = True,
) -> "handle":
    """Plot the target year and related information.

    Parameters
    ----------
    ax : plt.Axes
    ds : xr.Dataset
    show_record : bool or 'always', optional, by default 'always'
        If False do not show days with a new record. If True only show the
        indicator if there is at least one day with a record. If 'always'
        always show it. TODO: remove - redundant with 'show_exceedance'
    show_exceedance : float, optional, by default 1.
        Several cases are disdinguished:
          - if absolute value larger than 1 do not show days with exceedances or new records
          - if exactly 1 show new heat records (default)
          - if exactly -1 show new cold records
          - if positive show exceedances of the given quantile
          - if negative show undercuts of given (absolut value) of quantile
    show_rank : bool, optional, by default True
        Annotate the last day with rank and anomaly.

    Returns
    -------
    handle
        For use in the figure legend.
    """
    [h2] = ax.plot(ds["dayofyear"], ds["tas"], color="darkred")
    # if show_record is not None:
    #     mark_record(ax, ds, show_record == "always")
    if np.abs(show_exceedance) <= 1:
            mark_exceedance(ax, ds, show_exceedance)
    if show_rank:
        annotate_last_day(ax, ds)
    return h2


def mark_record(ax: plt.Axes, ds: xr.Dataset, always: bool = False) -> None:
    """Indicate days where the year has the maximum value."""
    max_ = ds["tas"] >= ds["tas_base"].max("year")
    # min_ = ds["tas"] <= ds["tas_base"].min("year")
    # record = np.logical_or(max_, min_)
    y_min = ds["tas_base"].min()  # for line placement
    if np.any(max_) or always:
        max_ = (max_.where(max_) * 0) + y_min
        ax.axhline(y_min, color="k", ls="--", lw=0.5)
        ax.text(
            33,
            y_min,
            "Tage mit Hitzerekord: {}/{}".format(
                np.isfinite(max_).sum().values, np.isfinite(ds["tas"]).sum().values
            ),
            va="bottom",
        )
        ax.plot(ds["dayofyear"], max_, marker="s", ms=2, ls="none", color="darkred")
        ds.attrs["show_record"] = "True"


def mark_exceedance(ax: plt.Axes, ds: xr.Dataset, quantile: float, always: bool = True) -> None:
    """Indicate days where the year exceeds a given percentile."""
    year = ds.attrs["year"]
    # remove year itself (otherwise there will be no new records for in-sample)
    ds = ds.sel(year=ds["year"] != year)

    if quantile == 1:
        threshold = ds["tas"] >= ds["tas_base"].max("year")
        text = "Tage mit Hitzerekord"
    elif quantile == -1:
        threshold = ds["tas"] <= ds["tas_base"].min("year")
        text = "Tage mit Kälterekord"
    elif quantile == 0:
        threshold = ds["tas"] >= ds["tas_base"].min("year")
        text = "Tage über Minimum"
    elif quantile > 0:
        threshold = ds["tas"] >= ds["tas_base"].quantile(quantile, "year")
        text = "Tage in wärmsten {:.0f}\%".format((1-quantile) * 100)
    else:
<<<<<<< HEAD
        threshold = ds["tas"] <= ds["tas_base"].quantile(np.abs(quantile), "year")
        text = "Tage in kältesten {:.0f}\%".format(np.abs(quantile) * 100)
=======
        threshold = ds["tas"] <= ds["tas_base"].quantile(-quantile, "year")
        text = "Tage in kältesten {:.0f}\%".format(-quantile * 100)
>>>>>>> 33e3b9cd

    y_min = ds["tas_base"].min()  # for line placement
    if np.any(threshold) or always:
        threshold = (threshold.where(threshold) * 0) + y_min
        ax.axhline(y_min, color="k", ls="--", lw=0.5)
        ax.text(
            33,
            y_min,
            "{}: {}/{} ({:.0f}\%)".format(
                text,
                np.isfinite(threshold).sum().values,
                np.isfinite(ds["tas"]).sum().values,
                np.isfinite(threshold).sum().values / np.isfinite(ds["tas"]).sum().values * 100
            ),
            va="bottom",
        )
        ax.plot(ds["dayofyear"], threshold, marker="s", ms=2, ls="none", color="darkred")
        ds.attrs["show_record"] = "True"


def annotate_last_day(ax: plt.Axes, ds: xr.Dataset) -> None:
    """Plot the anomaly and rank of the last available day of year."""
    year = ds.attrs["year"]
    doy_last = ds.attrs["last_doy"]
    ds_last = ds.sel(dayofyear=doy_last, drop=True)
    middle = ds_last["tas_base"].median("year").values  # TODO: add mean

    rank_last = ds_last["rank"].sel(year=year).values
    rank_total = ds_last["year"].size
    anom_last = (ds_last["tas"] - middle).values

    # print(middle)

    text = f"{anom_last:+.1f}$^\\circ$C\n{rank_last}/{rank_total}"

    if doy_last > 321:  # adjust possition to avoid running out the plot
        x_pos = 360
        min_ = np.nanmin(ds["tas"].isel(dayofyear=ds["dayofyear"] > 321))
        ylim1, ylim2 = ax.get_ylim()
        y_pos = np.min([min_, middle]) - 0.03 * (ylim2 - ylim1)
        ha = "right"
        va = "top"
    else:
        x_pos = doy_last + 5
        y_pos = middle + 0.5 * anom_last
        ha = "left"
        va = "center"

    ax.vlines(doy_last, ds_last["tas"], middle, colors="darkred", ls=":", lw=1)
    ax.text(
        x_pos,
        y_pos,
        text,
        color="darkred",
        ha=ha,
        va=va,
        multialignment="left",
        bbox=dict(facecolor="w", alpha=0.4, edgecolor="none"),
    )


def annotate_shading(ax: plt.Axes, da: xr.DataArray, german: bool) -> None:
    """Add an explainer about the meaning of the shading.

    Parameters
    ----------
    ax : plt.Axes
    da : xr.DataArray
    """
    if german:
        # # upper percentile
        # doy = 90  # target possition
        # y_pos = da.sel(dayofyear=doy).quantile(.98, 'year')
        # ax.annotate(
        #     '10\\,\\% wärmste Jahre',
        #     (doy, y_pos),
        #     (30, da.sel(dayofyear=doy + 30).max().values),
        #     verticalalignment='center',
        #     arrowprops={'arrowstyle': '->'}, fontsize='small',
        # )

        # lower percentile
        doy = 120
        y_pos = da.sel(dayofyear=doy).quantile(0.02, "year").values
        ax.annotate(
            "10\\,\\% kälteste Jahre",
            (doy, y_pos),
            (150, da.sel(dayofyear=doy).min().values),
            verticalalignment="center",
            horizontalalignment="left",
            arrowprops={"arrowstyle": "->", "relpos": (0.5, 0.5)},
            fontsize="small",
        )
    else:
        # lower percentile
        doy = 120
        y_pos = da.sel(dayofyear=doy).quantile(0.02, "year").values
        ax.annotate(
            "10\\,\\% coldest years",
            (doy, y_pos),
            (150, da.sel(dayofyear=doy).min().values),
            verticalalignment="center",
            horizontalalignment="left",
            arrowprops={"arrowstyle": "->", "relpos": (0.5, 0.5)},
            fontsize="small",
        )


def plot_ccby(ax: plt.Axes, ds: xr.Dataset, twitter_handle: bool = True,) -> None:
    """Add a license to the plot.

    Parameters
    ----------
    ax : plt.Axes
    twitter_handle : bool, optional
        Whether to also add the Twitter handle, by default True
    loc : str, optional
        Location of the license, by default 'lower right'
    """
    if bool(ds.attrs.get("cummean", False)):
        if bool(ds.attrs.get("show_record", False)):
            yy = 0.05
        else:
            yy = 0.01
    else:
        # TODO: update placement
        yy = 0.86

    arr = mpimg.imread(os.path.join(current_path, "../../images/by.png"))
    imagebox = OffsetImage(arr, zoom=0.19)
    ab = AnnotationBbox(
        imagebox,
        (0.99, yy + 0.06),
        frameon=False,
        box_alignment=(1, 0),
        xycoords="axes fraction",
    )
    ax.add_artist(ab)
    ax.annotate(
        "Lukas Brunner",
        (0, 0),
        xytext=(0.99, yy + 0.03),
        fontsize="xx-small",
        ha="right",
        va="bottom",
        xycoords="axes fraction",
    )
    if twitter_handle:
        ax.annotate(
            "@luki_brunner",
            (0, 0),
            xytext=(0.99, yy),
            fontsize="xx-small",
            color="blue",
            ha="right",
            va="bottom",
            xycoords="axes fraction",
        )


def plot_legend(ax: plt.Axes, handles: list, ds: xr.Dataset):
    year_start = ds["year"][0].values
    # last not nan year in base
    year_end = ds["year"][np.isfinite(ds["tas_base"].sel(dayofyear=1, drop=True))][
        -1
    ].values
    years = "{}-{}".format(year_start, year_end)
    ax.legend(handles, [years, ds.attrs["year"]], loc="upper left")


def plot_main(
    ds: xr.Dataset,
    ax: plt.Axes = None,
    dpi_ratio: float = 1.2,
    language: str = "german",
    show_exceedance: float = 1.1,
):
    """Main plotting function. Calls relevant subfunctions."""
    if ax is None:
        fig, ax = plt.subplots(
            figsize=(16 / dpi_ratio, 9 / dpi_ratio), dpi=150 * dpi_ratio
        )
    h1 = plot_base(ax, ds, german=language == "german")
    # show_record = True if bool(ds.attrs.get('cummean', False)) else 'always'
    # show_record = True
    h2 = plot_target(ax, ds, show_exceedance=show_exceedance)
    plot_legend(ax, [h1, h2], ds)
    plot_ccby(ax, ds)
    plt.gcf().tight_layout()<|MERGE_RESOLUTION|>--- conflicted
+++ resolved
@@ -244,13 +244,8 @@
         threshold = ds["tas"] >= ds["tas_base"].quantile(quantile, "year")
         text = "Tage in wärmsten {:.0f}\%".format((1-quantile) * 100)
     else:
-<<<<<<< HEAD
         threshold = ds["tas"] <= ds["tas_base"].quantile(np.abs(quantile), "year")
         text = "Tage in kältesten {:.0f}\%".format(np.abs(quantile) * 100)
-=======
-        threshold = ds["tas"] <= ds["tas_base"].quantile(-quantile, "year")
-        text = "Tage in kältesten {:.0f}\%".format(-quantile * 100)
->>>>>>> 33e3b9cd
 
     y_min = ds["tas_base"].min()  # for line placement
     if np.any(threshold) or always:
